# ChangeLog - DataStax C# Driver

<<<<<<< HEAD
## 2.8.0-alpha1

2015-10-29

### Features

- [CSHARP-270] - Use a pool of buffers
- [CSHARP-244] - Add driver-side write batching of native frames
=======
## 2.7.3

2015-11-13

### Notable Changes

- **Mapper** and **Linq**: Fixed regression introduced in v2.7.2 that failed to map columns with null values to structs.

### Bug Fixes

- [CSHARP-371] - Mapper: Allow default(T) for null values
>>>>>>> 9124a0a5

## 2.7.2

2015-10-06

### Features

- [CSHARP-337] - Make PreparedStatement mockable

### Bug Fixes

- [CSHARP-342] - Custom type converters do not work
- [CSHARP-345] - Regression: Support server error in STARTUP response for C* 2.1
- [CSHARP-346] - Mapper: Support anonymous type containing a nullable column for value types
- [CSHARP-347] - Improve exception message for null values on collections

## 2.7.1

2015-09-17

### Bug Fixes

- [CSHARP-344] - Calling Socket.ConnectAsync() can result in uncaught exception

## 2.7.0

2015-09-10

### Notable Changes

- **Cluster**: All requests use a client read timeout that can be configured using `SocketOptions.SetReadTimeoutMillis(int)`, disabled by default
- **Cluster**: Added support for _speculative query executions_

### Features

- [CSHARP-273] - New Retry Policy Decision - try next host
- [CSHARP-311] - Cluster-level reusable timer: Hashed Wheel Timer
- [CSHARP-314] - Use Immutable collections for Hosts and the Connection pool
- [CSHARP-243] - Speculative query retries
- [CSHARP-279] - Make connection and pool creation non blocking
- [CSHARP-280] - Schedule reconnections using Timers
- [CSHARP-328] - Linq support for StartsWith()
- [CSHARP-332] - Per-Host Request Timeout

### Bug Fixes

- [CSHARP-260] - Default QueryAbortTimeout value should not be Infinite
- [CSHARP-296] - Driver hangs when system.peers is mucked up.
- [CSHARP-316] - RequestHandler retry should not use a new query plan
- [CSHARP-325] - Enum column mapping to int is not supported in Linq Update()
- [CSHARP-333] - Allow Heartbeat interval be set to zero to disable it
- [CSHARP-338] - TcpSocket.ReceiveAsync() raises ObjectDisposedException that faults the user Task
- [CSHARP-339] - Host reconnection delay Read operation and isUp Write operation are not thread-safe
- [CSHARP-340] - Switching keyspace at level after disposing connection results in ObjectDisposedException

## 2.6.0

2015-08-10

### Notable Changes

- Added support for Cassandra 2.2 types and features

### Features

- [CSHARP-282] - Support UDF and Aggregate Function Schema Meta
- [CSHARP-283] - Add client address to query trace
- [CSHARP-285] - Support protocol v4 exceptions
- [CSHARP-287] - Use PK columns from v4 prepared responses
- [CSHARP-290] - Key-value payloads in native protocol v4
- [CSHARP-291] - Small int and byte types for C* 2.2
- [CSHARP-293] - Support new date and time types
- [CSHARP-303] - Add support for client warnings
- [CSHARP-304] - Distinguish between NULL and UNSET values in Prepared Statements
- [CSHARP-305] - Support server error in STARTUP response for C* 2.1

## 2.5.2

2015-04-08

### Bug Fixes

- [CSHARP-255] - Use active connection to wait for schema agreement
- [CSHARP-268] - Linq Select() projections for Update() do not support fields
- [CSHARP-269] - Mapper always sets automatic paging to false

## 2.5.1

2015-03-23

### Features

- [CSHARP-146] - Manual paging
- [CSHARP-211] - Make Statement.SetRoutingKey() api more friendly
- [CSHARP-240] - Log additional information on RequestHandler and Connection classes
- [CSHARP-242] - Make pool creation, after node considered back up, less eager
- [CSHARP-245] - Use specific TaskScheduler for calling callbacks from the Connection
- [CSHARP-251] - Support Lightweight Transactions in the Mapper API
- [CSHARP-258] - Add TCP NoDelay socket option
- [CSHARP-261] - Linq: Manual paging
- [CSHARP-262] - Mapper: Manual paging

### Bug Fixes

- [CSHARP-246] - ObjectDisposedException in Connection.WriteCompletedHandler()
- [CSHARP-252] - Metadata.HostEvent is not firing when a node is Down, it does fire when a node is Up
- [CSHARP-253] - RPTokenFactory produces negative hashes
- [CSHARP-254] - TokenMap doesn't handle adjacent ranges owned by the same host
- [CSHARP-264] - Builder.WithPort() option not considered
- [CSHARP-266] - Connection: Serialization of bad frames can result in NullReferenceException

## 2.5.0

2015-02-05

### Features

- [CSHARP-234] - Support Freezing and Nested Collections
- [CSHARP-174] - Deprecate SimpleStatement.Bind and add constructor params
- [CSHARP-176] - Mark Session.WaitForSchemaAgreement() as Obsolete
- [CSHARP-235] - Mapper & Linq: Issue a log warning when the number of prepared statements is large
- [CSHARP-239] - Make RowSet.GetEnumerator() and Row.GetValue() methods mockable

### Bug Fixes

- [CSHARP-227] - ReplicationStrategies now internal?
- [CSHARP-237] - Linq Table<T>.Create() does not use provided keyspace when using constructor that specifies it
- [CSHARP-241] - TaskHelper.Continue() calls to SynchronizationContext.Post can cause deadlocks
- [CSHARP-247] - Support for COM single threaded apartment model
- [CSHARP-248] - QueryOptions PageSize setting not being respected

## 2.5.0-rc1

2015-01-15

### Notable Changes

- Integrated [CqlPoco](https://github.com/LukeTillman/cqlpoco) into the driver codebase

### Features

- [CSHARP-199] - Integrate CqlPoco
- [CSHARP-165] - Add an address translator
- [CSHARP-173] - Linq Counter column support
- [CSHARP-81] - Cannot add item to collection column using linq
- [CSHARP-89] - Ignore attribute for object properties would be really useful
- [CSHARP-92] - Makes it possible to provide Table and Keyspace creation options to Linq
- [CSHARP-123] - Linq: Make identifier quoting optional
- [CSHARP-128] - Linq CreateTablesIfNotExist: varint support
- [CSHARP-143] - Strong Name the NuGet Assemblies
- [CSHARP-144] - Linq: CQL functions support
- [CSHARP-153] - Performance optimization for adapt Rows to entities
- [CSHARP-214] - Use InvalidTypeException with a clear message when conversion is not valid
- [CSHARP-215] - Make mapping Fetch<T>() lazy
- [CSHARP-233] - Support SortedSet and HashSet as valid sets and arrays as valid List or Set values

### Bug Fixes

- [CSHARP-170] - When Changing Key Space after a Prepare, the driver goes into a recursive exception pattern causing the application to be blocked
- [CSHARP-229] - Internal class Cassandra.TcpSocket leaks memory that can cause long running multiple/many C* sessions with large records to run OOM
- [CSHARP-231] - Batch ExecutionInfo always returns consistency Any as achieved consistency
<|MERGE_RESOLUTION|>--- conflicted
+++ resolved
@@ -1,6 +1,5 @@
 # ChangeLog - DataStax C# Driver
 
-<<<<<<< HEAD
 ## 2.8.0-alpha1
 
 2015-10-29
@@ -9,7 +8,7 @@
 
 - [CSHARP-270] - Use a pool of buffers
 - [CSHARP-244] - Add driver-side write batching of native frames
-=======
+
 ## 2.7.3
 
 2015-11-13
@@ -21,7 +20,6 @@
 ### Bug Fixes
 
 - [CSHARP-371] - Mapper: Allow default(T) for null values
->>>>>>> 9124a0a5
 
 ## 2.7.2
 
