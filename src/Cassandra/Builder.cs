--- conflicted
+++ resolved
@@ -11,13 +11,8 @@
     public class Builder : IInitializer
     {
         private readonly List<IPAddress> _addresses = new List<IPAddress>();
-<<<<<<< HEAD
-        private readonly PoolingOptions _poolingOptions = null;
-        private readonly SocketOptions _socketOptions = new SocketOptions();
-=======
-        private PoolingOptions _poolingOptions = new PoolingOptions();
+        private PoolingOptions _poolingOptions = null;
         private SocketOptions _socketOptions = new SocketOptions();
->>>>>>> 10ed313f
         private IAuthInfoProvider _authInfoProvider;
         private IAuthProvider _authProvider = NoneAuthProvider.Instance;
         private CompressionType _compression = CompressionType.NoCompression;
